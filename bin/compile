--- conflicted
+++ resolved
@@ -146,18 +146,6 @@
 
 def set_up_java():
     logging.debug('begin download and install java')
-<<<<<<< HEAD
-    download_and_unpack(
-        buildpackutil.get_blobstore_url(
-            '/mx-buildpack/'
-            'oracle-java{java_version}-jre_{java_version}_amd64.deb'.format(
-                java_version=_get_java_version()
-            ),
-        ),
-        DOT_LOCAL_LOCATION,
-    )
-=======
->>>>>>> 3080abd8
     mkdir_p(os.path.join(DOT_LOCAL_LOCATION, 'bin'))
     if not os.path.isdir(
             '/usr/lib/jvm/jdk-{java_version}-oracle-x64'.format(
@@ -166,9 +154,11 @@
     ):
         logging.info('rootfs without java detected, downloading and unpacking it now')
         download_and_unpack(
-            'http://cdn.mendix.com/mx-buildpack/'
-            'oracle-java{java_version}-jre_{java_version}_amd64.deb'.format(
-                java_version=_get_java_version()
+            buildpackutil.get_blobstore_url(
+                '/mx-buildpack/'
+                'oracle-java{java_version}-jre_{java_version}_amd64.deb'.format(
+                    java_version=_get_java_version()
+                ),
             ),
             DOT_LOCAL_LOCATION,
         )
