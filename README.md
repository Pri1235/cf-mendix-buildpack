--- conflicted
+++ resolved
@@ -136,7 +136,6 @@
 NOTE: Enabling clustering support will automatically disable sticky sessions
 
 
-<<<<<<< HEAD
 ### Offline buildpack settings
 
 If you are running Cloud Foundry without a connection to the Internet, you should specify an on-premises web server that hosts Mendix Runtime files and other buildpack resources. You can set the endpoint with the following environment variable:
@@ -253,8 +252,9 @@
 
 If you want to enable initializing your database and files from an existing data snapshot included in the MDA, set `USE_DATA_SNAPSHOT` to `true`.
 
-=======
-### Configuring Logging
+
+Configuring Logging
+====
 
 From Mendix 6 onwards it is possible to configure log levels using environment variables. This allows getting a better insight in the behavior of your Mendix app. Configuring environment variables happens by adding one or more environment variables starting with the name `LOGGING_CONFIG_` (the part of the name after that is not relevant and only used to distinguish between multiple entries if necessary). It's value is a JSON, in the format:
 ```
@@ -283,7 +283,6 @@
 ```
   "subscriber": [ "MySubscriber", "SomeOtherSubscriber" ]
 ```
->>>>>>> 899d7875
 
 Contributing
 ====
